#
# Main component makefile.
#
# This Makefile can be left empty. By default, it will take the sources in the
# src/ directory, compile them and link them into lib(subdirectory_name).a
# in the build directory. This behavior is entirely configurable,
# please read the ESP-IDF documents if you need to do this.

AMAZON_FREERTOS_SDK_DIR := ../../../../../../../../libraries/c_sdk
AMAZON_FREERTOS_3RD_PARTY_DIR := ../../../../../../../../libraries/3rdparty
AMAZON_FREERTOS_ABSTRACTIONS_DIR := ../../../../../../../../libraries/abstractions
AMAZON_FREERTOS_ARF_PLUS_DIR := ../../../../../../../../libraries/freertos_plus
AMAZON_FREERTOS_ARF_KERNEL := ../../../../../../../../freertos_kernel
AMAZON_FREERTOS_ARF_PORTS := ../../../../../../../../vendors/espressif/boards/esp32/ports
AMAZON_FREERTOS_TESTS_DIR := ../../../../../../../../tests
AMAZON_FREERTOS_DEMOS_DIR := ../../../../../../../../demos

ifndef AMAZON_FREERTOS_ENABLE_UNIT_TEST
AMAZON_FREERTOS_ESP32 := ../../../../../../../../vendors/espressif/boards/esp32/aws_demos
else
AMAZON_FREERTOS_ESP32 := ../../../../../../../../vendors/espressif/boards/esp32/aws_tests
endif

#--------------------------------------------------------------------------------------
# Amazon FreeRTOS Libraries
#--------------------------------------------------------------------------------------
COMPONENT_SRCDIRS := $(AMAZON_FREERTOS_SDK_DIR)/standard/mqtt/src \
        $(AMAZON_FREERTOS_SDK_DIR)/standard/src \
        $(AMAZON_FREERTOS_SDK_DIR)/standard/common \
        $(AMAZON_FREERTOS_SDK_DIR)/standard/common/logging \
        $(AMAZON_FREERTOS_SDK_DIR)/standard/common/taskpool \
        $(AMAZON_FREERTOS_SDK_DIR)/standard/ble/src \
        $(AMAZON_FREERTOS_SDK_DIR)/standard/ble/src/services/device_information \
        $(AMAZON_FREERTOS_SDK_DIR)/standard/ble/src/services/mqtt_ble \
        $(AMAZON_FREERTOS_SDK_DIR)/standard/ble/src/services/wifi_provisioning \
        $(AMAZON_FREERTOS_SDK_DIR)/standard/serializer/src \
        $(AMAZON_FREERTOS_SDK_DIR)/standard/serializer/src/cbor \
        $(AMAZON_FREERTOS_SDK_DIR)/standard/serializer/src/json \
        $(AMAZON_FREERTOS_SDK_DIR)/aws/defender/src \
        $(AMAZON_FREERTOS_SDK_DIR)/aws/shadow/src \
        $(AMAZON_FREERTOS_ARF_PLUS_DIR)/aws/greengrass/src \
        $(AMAZON_FREERTOS_ARF_PLUS_DIR)/aws/ota/src \
        $(AMAZON_FREERTOS_ARF_PLUS_DIR)/standard/tls/src \
        $(AMAZON_FREERTOS_ARF_PLUS_DIR)/standard/crypto/src \
        $(AMAZON_FREERTOS_ARF_PLUS_DIR)/standard/freertos_plus_tcp/source \
        $(AMAZON_FREERTOS_ARF_PLUS_DIR)/standard/freertos_plus_tcp/source/portable/BufferManagement \
        $(AMAZON_FREERTOS_ARF_PLUS_DIR)/standard/freertos_plus_tcp/source/portable/NetworkInterface/esp32 \
<<<<<<< HEAD
        $(AMAZON_FREERTOS_ARF_PLUS_DIR)/standard/provisioning/src \
=======
        $(AMAZON_FREERTOS_DEMOS_DIR)/dev_mode_key_provisioning/src \
>>>>>>> 790ec2c5
        $(AMAZON_FREERTOS_ARF_PLUS_DIR)/standard/utils/src \
        $(AMAZON_FREERTOS_ABSTRACTIONS_DIR)/pkcs11/mbedtls \
        $(AMAZON_FREERTOS_ABSTRACTIONS_DIR)/platform/freertos \
        $(AMAZON_FREERTOS_ABSTRACTIONS_DIR)/secure_sockets/freertos_plus_tcp \
        $(AMAZON_FREERTOS_3RD_PARTY_DIR)/jsmn \
        $(AMAZON_FREERTOS_3RD_PARTY_DIR)/tinycbor \
        $(AMAZON_FREERTOS_3RD_PARTY_DIR)/pkcs11 \
        $(AMAZON_FREERTOS_ARF_PORTS)/ble \
        $(AMAZON_FREERTOS_ARF_PORTS)/ota \
        $(AMAZON_FREERTOS_ARF_PORTS)/pkcs11 \
        $(AMAZON_FREERTOS_ARF_PORTS)/wifi 
        
COMPONENT_ADD_INCLUDEDIRS := $(AMAZON_FREERTOS_ARF_PLUS_DIR)/standard/freertos_plus_posix/include \
                             ${AMAZON_FREERTOS_ABSTRACTIONS_DIR}/posix/include \
                             $(AMAZON_FREERTOS_ARF_PLUS_DIR)/standard/freertos_plus_tcp/include \
                             $(AMAZON_FREERTOS_ARF_PLUS_DIR)/standard/freertos_plus_tcp/source/portable/Compiler/GCC \
                             $(AMAZON_FREERTOS_SDK_DIR)/standard/ble/include \
                             $(AMAZON_FREERTOS_3RD_PARTY_DIR)/jsmn \
                             $(AMAZON_FREERTOS_3RD_PARTY_DIR)/tinycbor \
                             $(AMAZON_FREERTOS_ABSTRACTIONS_DIR)/platform/freertos/include \
                             $(AMAZON_FREERTOS_ABSTRACTIONS_DIR)/platform/include \
                             $(AMAZON_FREERTOS_3RD_PARTY_DIR)/pkcs11 \
                             $(AMAZON_FREERTOS_SDK_DIR)/standard/serializer/include \
                             $(AMAZON_FREERTOS_ABSTRACTIONS_DIR)/ble_hal/include \
<<<<<<< HEAD
                             $(AMAZON_FREERTOS_ARF_PLUS_DIR)/standard/provisioning/include \
=======
                             $(AMAZON_FREERTOS_DEMOS_DIR)/dev_mode_key_provisioning/include \
>>>>>>> 790ec2c5
                             $(AMAZON_FREERTOS_ARF_PLUS_DIR)/aws/ota/src \
                             $(AMAZON_FREERTOS_ABSTRACTIONS_DIR)/pkcs11/mbedtls 

COMPONENT_OBJEXCLUDE := $(AMAZON_FREERTOS_ARF_PLUS_DIR)/standard/freertos_plus_tcp/source/portable/BufferManagement/BufferAllocation_1.o \
                        $(AMAZON_FREERTOS_ARF_PLUS_DIR)/standard/freertos_plus_posix/source/FreeRTOS_POSIX_mqueue.o \
                        $(AMAZON_FREERTOS_ARF_PLUS_DIR)/standard/freertos_plus_posix/source/FreeRTOS_POSIX_pthread.o \
                        $(AMAZON_FREERTOS_ARF_PLUS_DIR)/standard/freertos_plus_posix/source/FreeRTOS_POSIX_pthread_barrier.o \
                        $(AMAZON_FREERTOS_ARF_PLUS_DIR)/standard/freertos_plus_posix/source/FreeRTOS_POSIX_pthread_cond.o \
                        $(AMAZON_FREERTOS_ARF_PLUS_DIR)/standard/freertos_plus_posix/source/FreeRTOS_POSIX_pthread_mutex.o \
                        $(AMAZON_FREERTOS_ARF_PLUS_DIR)/standard/freertos_plus_posix/source/FreeRTOS_POSIX_sched.o \
                        $(AMAZON_FREERTOS_ARF_PLUS_DIR)/standard/freertos_plus_posix/source/FreeRTOS_POSIX_semaphore.o \
                        $(AMAZON_FREERTOS_ARF_PLUS_DIR)/standard/freertos_plus_posix/source/FreeRTOS_POSIX_unistd.o 

COMPONENT_PRIV_INCLUDEDIRS := $(AMAZON_FREERTOS_ABSTRACTIONS_DIR)/pkcs11 \
                              $(AMAZON_FREERTOS_ARF_PORTS)/ota \
                              $(AMAZON_FREERTOS_ARF_PORTS)/posix \
                              $(AMAZON_FREERTOS_ARF_PORTS)/ble

lib/greengrass/aws_greengrass_discovery.o: CFLAGS+=-Wno-format
lib/common/aws_logging_task_dynamic_buffers.o: CFLAGS+=-Wno-format -Wno-uninitialized

ifdef AMAZON_FREERTOS_ENABLE_UNIT_TEST
COMPONENT_SRCDIRS += ../.. \
        $(AMAZON_FREERTOS_ESP32)/common \
        ${AMAZON_FREERTOS_SDK_DIR}/standard/common/test \
        ${AMAZON_FREERTOS_SDK_DIR}/standard/ble/test \
        ${AMAZON_FREERTOS_SDK_DIR}/standard/mqtt/test \
        ${AMAZON_FREERTOS_SDK_DIR}/standard/mqtt/test/system \
        ${AMAZON_FREERTOS_SDK_DIR}/standard/mqtt/test/unit \
        ${AMAZON_FREERTOS_SDK_DIR}/standard/serializer/test \
        ${AMAZON_FREERTOS_SDK_DIR}/aws/defender/test \
        ${AMAZON_FREERTOS_SDK_DIR}/aws/shadow/test \
        ${AMAZON_FREERTOS_SDK_DIR}/aws/shadow/test/unit \
        ${AMAZON_FREERTOS_SDK_DIR}/aws/shadow/test/system \
        $(AMAZON_FREERTOS_ABSTRACTIONS_DIR)/ble_hal/test \
        $(AMAZON_FREERTOS_ABSTRACTIONS_DIR)/pkcs11/test \
        $(AMAZON_FREERTOS_ABSTRACTIONS_DIR)/platform/test \
        $(AMAZON_FREERTOS_ABSTRACTIONS_DIR)/secure_sockets/test \
        $(AMAZON_FREERTOS_ABSTRACTIONS_DIR)/wifi/test \
        ${AMAZON_FREERTOS_ARF_PLUS_DIR}/aws/greengrass/test \
        ${AMAZON_FREERTOS_ARF_PLUS_DIR}/aws/ota/test \
        ${AMAZON_FREERTOS_ARF_PLUS_DIR}/standard/crypto/test \
        ${AMAZON_FREERTOS_ARF_PLUS_DIR}/standard/freertos_plus_tcp/test \
        ${AMAZON_FREERTOS_ARF_PLUS_DIR}/standard/tls/test \
        ${AMAZON_FREERTOS_3RD_PARTY_DIR}/unity/src \
        ${AMAZON_FREERTOS_3RD_PARTY_DIR}/unity/extras/fixture/src \
        $(AMAZON_FREERTOS_ARF_PLUS_DIR)/standard/freertos_plus_posix/source \
        ${AMAZON_FREERTOS_TESTS_DIR}/common


COMPONENT_ADD_INCLUDEDIRS += $(AMAZON_FREERTOS_TESTS_DIR)/include \
        $(AMAZON_FREERTOS_3RD_PARTY_DIR)/unity/src \
        $(AMAZON_FREERTOS_DEMOS_DIR)/include \
        ${AMAZON_FREERTOS_SDK_DIR}/standard/ble/test \
        ${AMAZON_FREERTOS_ARF_PLUS_DIR}/aws/greengrass/test \
        ${AMAZON_FREERTOS_ARF_PLUS_DIR}/aws/ota/test \
        ${AMAZON_FREERTOS_ARF_PLUS_DIR}/standard/freertos_plus_tcp/test \
        $(AMAZON_FREERTOS_ABSTRACTIONS_DIR)/wifi/test \
        ${AMAZON_FREERTOS_SDK_DIR}/standard/mqtt/src \
        ${AMAZON_FREERTOS_SDK_DIR}/aws/defender/src/private \
        ${AMAZON_FREERTOS_SDK_DIR}/aws/shadow/src \
        ${AMAZON_FREERTOS_ARF_PLUS_DIR}/aws/greengrass/src

COMPONENT_OBJEXCLUDE += $(AMAZON_FREERTOS_ARF_PLUS_DIR)/aws/ota/test/aws_test_ota_cbor.o \

COMPONENT_PRIV_INCLUDEDIRS += $(AMAZON_FREERTOS_3RD_PARTY_DIR)/unity/extras/fixture/src ${AMAZON_FREERTOS_SDK_DIR}/standard/mqtt/test/access

# Define the board to pass the SOCKETS_Socket_InvalidTooManySockets test.
CFLAGS += -DESP32

tests/common/secure_sockets/aws_test_tcp.o: CFLAGS+=-Wno-uninitialized
tests/common/wifi/aws_test_wifi.o: CFLAGS+=-Wno-uninitialized
tests/common/ota/aws_test_ota_pal.o: CFLAGS+=-Wno-pointer-sign -Wno-sizeof-pointer-memaccess
tests/common/ota/aws_test_ota_agent.o: CFLAGS+=-Wno-pointer-sign
else

COMPONENT_SRCDIRS += ../.. \
    $(AMAZON_FREERTOS_DEMOS_DIR)/demo_runner \
    $(AMAZON_FREERTOS_DEMOS_DIR)/shadow \
    $(AMAZON_FREERTOS_DEMOS_DIR)/defender \
    $(AMAZON_FREERTOS_DEMOS_DIR)/mqtt \
    $(AMAZON_FREERTOS_DEMOS_DIR)/mqtt_v4 \
    $(AMAZON_FREERTOS_DEMOS_DIR)/mqtt_v4/network/bluetooth \
    $(AMAZON_FREERTOS_DEMOS_DIR)/greengrass_connectivity \
    $(AMAZON_FREERTOS_DEMOS_DIR)/ota \
    $(AMAZON_FREERTOS_DEMOS_DIR)/ble \
    $(AMAZON_FREERTOS_DEMOS_DIR)/network_manager \
    $(AMAZON_FREERTOS_DEMOS_DIR)/wifi_provisioning \
    $(AMAZON_FREERTOS_DEMOS_DIR)/tcp

COMPONENT_ADD_INCLUDEDIRS += $(AMAZON_FREERTOS_DEMOS_DIR)/include \
<<<<<<< HEAD
                             $(AMAZON_FREERTOS_DEMOS_DIR)/network_manager
=======
                             $(AMAZON_FREERTOS_DEMOS_DIR)/network_manager 
>>>>>>> 790ec2c5

demos/common/tcp/aws_tcp_echo_client_single_task.o: CFLAGS+=-Wno-format
endif
<|MERGE_RESOLUTION|>--- conflicted
+++ resolved
@@ -45,11 +45,7 @@
         $(AMAZON_FREERTOS_ARF_PLUS_DIR)/standard/freertos_plus_tcp/source \
         $(AMAZON_FREERTOS_ARF_PLUS_DIR)/standard/freertos_plus_tcp/source/portable/BufferManagement \
         $(AMAZON_FREERTOS_ARF_PLUS_DIR)/standard/freertos_plus_tcp/source/portable/NetworkInterface/esp32 \
-<<<<<<< HEAD
-        $(AMAZON_FREERTOS_ARF_PLUS_DIR)/standard/provisioning/src \
-=======
         $(AMAZON_FREERTOS_DEMOS_DIR)/dev_mode_key_provisioning/src \
->>>>>>> 790ec2c5
         $(AMAZON_FREERTOS_ARF_PLUS_DIR)/standard/utils/src \
         $(AMAZON_FREERTOS_ABSTRACTIONS_DIR)/pkcs11/mbedtls \
         $(AMAZON_FREERTOS_ABSTRACTIONS_DIR)/platform/freertos \
@@ -74,11 +70,7 @@
                              $(AMAZON_FREERTOS_3RD_PARTY_DIR)/pkcs11 \
                              $(AMAZON_FREERTOS_SDK_DIR)/standard/serializer/include \
                              $(AMAZON_FREERTOS_ABSTRACTIONS_DIR)/ble_hal/include \
-<<<<<<< HEAD
-                             $(AMAZON_FREERTOS_ARF_PLUS_DIR)/standard/provisioning/include \
-=======
                              $(AMAZON_FREERTOS_DEMOS_DIR)/dev_mode_key_provisioning/include \
->>>>>>> 790ec2c5
                              $(AMAZON_FREERTOS_ARF_PLUS_DIR)/aws/ota/src \
                              $(AMAZON_FREERTOS_ABSTRACTIONS_DIR)/pkcs11/mbedtls 
 
@@ -170,11 +162,7 @@
     $(AMAZON_FREERTOS_DEMOS_DIR)/tcp
 
 COMPONENT_ADD_INCLUDEDIRS += $(AMAZON_FREERTOS_DEMOS_DIR)/include \
-<<<<<<< HEAD
-                             $(AMAZON_FREERTOS_DEMOS_DIR)/network_manager
-=======
                              $(AMAZON_FREERTOS_DEMOS_DIR)/network_manager 
->>>>>>> 790ec2c5
 
 demos/common/tcp/aws_tcp_echo_client_single_task.o: CFLAGS+=-Wno-format
 endif
