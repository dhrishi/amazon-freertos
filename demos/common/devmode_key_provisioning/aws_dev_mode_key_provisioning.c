/*
 * Amazon FreeRTOS V1.4.7
 * Copyright (C) 2017 Amazon.com, Inc. or its affiliates.  All Rights Reserved.
 *
 * Permission is hereby granted, free of charge, to any person obtaining a copy of
 * this software and associated documentation files (the "Software"), to deal in
 * the Software without restriction, including without limitation the rights to
 * use, copy, modify, merge, publish, distribute, sublicense, and/or sell copies of
 * the Software, and to permit persons to whom the Software is furnished to do so,
 * subject to the following conditions:
 *
 * The above copyright notice and this permission notice shall be included in all
 * copies or substantial portions of the Software.
 *
 * THE SOFTWARE IS PROVIDED "AS IS", WITHOUT WARRANTY OF ANY KIND, EXPRESS OR
 * IMPLIED, INCLUDING BUT NOT LIMITED TO THE WARRANTIES OF MERCHANTABILITY, FITNESS
 * FOR A PARTICULAR PURPOSE AND NONINFRINGEMENT. IN NO EVENT SHALL THE AUTHORS OR
 * COPYRIGHT HOLDERS BE LIABLE FOR ANY CLAIM, DAMAGES OR OTHER LIABILITY, WHETHER
 * IN AN ACTION OF CONTRACT, TORT OR OTHERWISE, ARISING FROM, OUT OF OR IN
 * CONNECTION WITH THE SOFTWARE OR THE USE OR OTHER DEALINGS IN THE SOFTWARE.
 *
 * http://aws.amazon.com/freertos
 * http://www.FreeRTOS.org
 */


/**
 * @file aws_dev_mode_key_provisioning.c
 * @brief Simple key provisioning example using pkcs#11
 *
 * A simple example to demonstrate key and certificate provisioning in
 * flash using PKCS#11 interface. This should be replaced
 * by production ready key provisioning mechanism.
 */

/* Standard includes. */
#include <stdio.h>
#include <string.h>

/* FreeRTOS includes. */
#include "FreeRTOS.h"
#include "task.h"
#include "semphr.h"

/* PKCS#11 includes. */
#include "aws_pkcs11.h"
#include "aws_pkcs11_config.h"

/* Client credential includes. */
#include "aws_clientcredential.h"
#include "aws_default_root_certificates.h"

/* Key provisioning include. */
#include "aws_dev_mode_key_provisioning.h"

/* Utilities include. */
#include "aws_pki_utils.h"

/* mbedTLS includes. */
#include "mbedtls/pk.h"
#include "mbedtls/oid.h"

/*-----------------------------------------------------------*/

/* For convenience and to enable rapid evaluation the keys are stored in const
 * strings, see aws_clientcredential_keys.h.  THIS IS NOT GOOD PRACTICE FOR
 * PRODUCTION SYSTEMS WHICH MUST STORE KEYS SECURELY.  The variables declared
 * here are externed in aws_clientcredential_keys.h for access by other
 * modules. */
const char clientcredentialCLIENT_CERTIFICATE_PEM[] = keyCLIENT_CERTIFICATE_PEM;
const char * clientcredentialJITR_DEVICE_CERTIFICATE_AUTHORITY_PEM = keyJITR_DEVICE_CERTIFICATE_AUTHORITY_PEM;
const char clientcredentialCLIENT_PRIVATE_KEY_PEM[] = keyCLIENT_PRIVATE_KEY_PEM;

/*
 * Length of device certificate included from aws_clientcredential_keys.h .
 */
const uint32_t clientcredentialCLIENT_CERTIFICATE_LENGTH = sizeof( clientcredentialCLIENT_CERTIFICATE_PEM );

/*
 * Length of device private key included from aws_clientcredential_keys.h .
 */
const uint32_t clientcredentialCLIENT_PRIVATE_KEY_LENGTH = sizeof( clientcredentialCLIENT_PRIVATE_KEY_PEM );


/* Key provisioning helper defines. */
#define provisioningPRIVATE_KEY_TEMPLATE_COUNT         4
#define provisioningCERTIFICATE_TEMPLATE_COUNT         3
#define provisioningROOT_CERTIFICATE_TEMPLATE_COUNT    3

/*-----------------------------------------------------------*/

/* \brief Provisions a private key using PKCS #11 library.
 *
 * \param[in] xSession             An initialized session handle.
 * \param[in] pucPrivateKey        Pointer to private key.  Key may either be PEM formatted
 *                                 or ASN.1 DER encoded.
 * \param[in] xPrivateKeyLength    Length of the data at pucPrivateKey.
 * \param[in] pucLabel             PKCS #11 CKA_LABEL value to be used for key lookup.
 * \param[out] pxObjectHandle      The object handle of PKCS #11 private key created.
 *
 * \return CKR_OK upon successful key creation.  PKCS #11 error code on failure.
 * Note that PKCS #11 error codes are positive.
 */
CK_RV xProvisionPrivateKey( CK_SESSION_HANDLE xSession,
                            uint8_t * pucPrivateKey,
                            size_t xPrivateKeyLength,
                            CK_KEY_TYPE xPrivateKeyType,
                            uint8_t * pucLabel,
                            CK_OBJECT_HANDLE_PTR pxObjectHandle )
{
    CK_RV xResult = CKR_OK;
    CK_OBJECT_CLASS xPrivateKeyClass = CKO_PRIVATE_KEY;
    CK_FUNCTION_LIST_PTR pxFunctionList;
    CK_BBOOL xTokenStorage = CK_TRUE;


    xResult = C_GetFunctionList( &pxFunctionList );

    int lMbedResult = 0;
    mbedtls_pk_context xMbedPkContext;

    mbedtls_pk_init( &xMbedPkContext );
    lMbedResult = mbedtls_pk_parse_key( &xMbedPkContext, pucPrivateKey, xPrivateKeyLength, NULL, 0 );

    /* EC Keys. */
    if( xPrivateKeyType == CKK_EC )
    {
        PKCS11_PrivateEcKeyTemplate_t xPrivateKeyTemplate;
        CK_BYTE * pxD;        /* Private value D. */
        CK_BYTE * pxEcParams = NULL; /* DER-encoding of an ANSI X9.62 Parameters value */

#define EC_PARAMS_LENGTH    10
#define EC_D_LENGTH         256

        pxD = pvPortMalloc( EC_D_LENGTH );

        if( ( pxD == NULL ) )
        {
            xResult = CKR_HOST_MEMORY;
        }

        if( xResult == CKR_OK )
        {
            mbedtls_ecp_keypair * pxKeyPair = ( mbedtls_ecp_keypair * ) xMbedPkContext.pk_ctx;
            lMbedResult = mbedtls_mpi_write_binary( &( pxKeyPair->d ), pxD, EC_D_LENGTH );

            if( pxKeyPair->grp.id == MBEDTLS_ECP_DP_SECP256R1 )
            {
                pxEcParams = "\x06\x08" MBEDTLS_OID_EC_GRP_SECP256R1;
            }
            else
            {
                xResult = CKR_CURVE_NOT_SUPPORTED;
            }

            if( xResult == CKR_OK )
            {
                xPrivateKeyTemplate.xObjectClass.type = CKA_CLASS;
                xPrivateKeyTemplate.xObjectClass.pValue = &xPrivateKeyClass;
                xPrivateKeyTemplate.xObjectClass.ulValueLen = sizeof( xPrivateKeyClass );
                xPrivateKeyTemplate.xKeyType.type = CKA_KEY_TYPE;
                xPrivateKeyTemplate.xKeyType.pValue = &xPrivateKeyType;
                xPrivateKeyTemplate.xKeyType.ulValueLen = sizeof( xPrivateKeyType );
                xPrivateKeyTemplate.xLabel.type = CKA_LABEL;
                xPrivateKeyTemplate.xLabel.pValue = pucLabel;
                xPrivateKeyTemplate.xLabel.ulValueLen = strlen( ( const char * )pucLabel ) + 1;
                xPrivateKeyTemplate.xEcParams.type = CKA_EC_PARAMS;
                xPrivateKeyTemplate.xEcParams.pValue = pxEcParams;
                xPrivateKeyTemplate.xEcParams.ulValueLen = EC_PARAMS_LENGTH;
                xPrivateKeyTemplate.xValue.type = CKA_VALUE;
                xPrivateKeyTemplate.xValue.pValue = pxD;
                xPrivateKeyTemplate.xValue.ulValueLen = EC_D_LENGTH;
                xPrivateKeyTemplate.xTokenObject.type = CKA_TOKEN;
                xPrivateKeyTemplate.xTokenObject.pValue = &xTokenStorage;
                xPrivateKeyTemplate.xTokenObject.ulValueLen = sizeof( xTokenStorage );

                xResult = pxFunctionList->C_CreateObject( xSession,
                                                          ( CK_ATTRIBUTE_PTR ) &xPrivateKeyTemplate,
                                                          sizeof( PKCS11_PrivateEcKeyTemplate_t ) / sizeof( CK_ATTRIBUTE ),
                                                          pxObjectHandle );
            }
        }

        if( pxD != NULL )
        {
            vPortFree( pxD );
        }
    }

    /* RSA Keys. */
    if( xPrivateKeyType == CKK_RSA )
    {
        PKCS11_PrivateRsaKeyTemplate_t xPrivateKeyTemplate;
        CK_BBOOL xTrue = CK_TRUE;
        CK_BYTE * pxModulus;
        CK_BYTE * pxE;
        CK_BYTE * pxD;
        CK_BYTE * pxPrime1;
        CK_BYTE * pxPrime2;
        CK_BYTE * pxExp1;
        CK_BYTE * pxExp2;
#define MODULUS_LENGTH        256
#define E_LENGTH              3
#define D_LENGTH              256
#define PRIME_1_LENGTH        128
#define PRIME_2_LENGTH        128
#define EXPONENT_1_LENGTH     128
#define EXPONENT_2_LENGTH     128
#define COEFFICIENT_LENGTH    128

        /* Adding one to all of the lengths because ASN1 may pad a leading 0 byte
         * to numbers that could be interpreted as negative */
        pxModulus = pvPortMalloc( MODULUS_LENGTH + 1 );
        pxE = pvPortMalloc( E_LENGTH + 1 );
        pxD = pvPortMalloc( D_LENGTH + 1 );
        pxPrime1 = pvPortMalloc( PRIME_1_LENGTH + 1 );
        pxPrime2 = pvPortMalloc( PRIME_2_LENGTH + 1 );
        pxExp1 = pvPortMalloc( EXPONENT_1_LENGTH + 1 );
        pxExp2 = pvPortMalloc( EXPONENT_2_LENGTH + 1 );

        if( ( pxModulus == NULL ) || ( pxE == NULL ) || ( pxD == NULL ) || ( pxPrime1 == NULL ) || ( pxPrime2 == NULL ) || ( pxExp1 == NULL ) || ( pxExp2 == NULL ) )
        {
            xResult = CKR_HOST_MEMORY;
        }

        if( xResult == CKR_OK )
        {
            lMbedResult = mbedtls_rsa_export_raw( ( mbedtls_rsa_context * ) xMbedPkContext.pk_ctx,
                                                  pxModulus, MODULUS_LENGTH + 1,
                                                  pxPrime1, PRIME_1_LENGTH + 1,
                                                  pxPrime2, PRIME_2_LENGTH + 1,
                                                  pxD, D_LENGTH + 1,
                                                  pxE, E_LENGTH + 1 );

            if( lMbedResult != 0 )
            {
                xResult = CKR_ATTRIBUTE_VALUE_INVALID;
            }
        }

        if( xResult == CKR_OK )
        {
            /* When importing the fields, the pointer is incremented by 1
             * to remove the leading 0 padding (if it existed) and the original field length is used */
            xPrivateKeyTemplate.xObjectClass.type = CKA_CLASS;
            xPrivateKeyTemplate.xObjectClass.pValue = &xPrivateKeyClass;
            xPrivateKeyTemplate.xObjectClass.ulValueLen = sizeof( xPrivateKeyClass );
            xPrivateKeyTemplate.xKeyType.type = CKA_KEY_TYPE;
            xPrivateKeyTemplate.xKeyType.pValue = &xPrivateKeyType;
            xPrivateKeyTemplate.xKeyType.ulValueLen = sizeof( xPrivateKeyType );
            xPrivateKeyTemplate.xLabel.type = CKA_LABEL;
            xPrivateKeyTemplate.xLabel.pValue = ( CK_VOID_PTR ) pkcs11configLABEL_DEVICE_PRIVATE_KEY_FOR_TLS;
            xPrivateKeyTemplate.xLabel.ulValueLen = ( CK_ULONG ) sizeof( pkcs11configLABEL_DEVICE_PRIVATE_KEY_FOR_TLS );
            xPrivateKeyTemplate.xCanSign.type = CKA_SIGN;
            xPrivateKeyTemplate.xCanSign.pValue = &xTrue;
            xPrivateKeyTemplate.xCanSign.ulValueLen = sizeof( CK_BBOOL );
            xPrivateKeyTemplate.xModulus.type = CKA_MODULUS;
            xPrivateKeyTemplate.xModulus.pValue = pxModulus + 1;
            xPrivateKeyTemplate.xModulus.ulValueLen = MODULUS_LENGTH;
            xPrivateKeyTemplate.xPrivateExponent.type = CKA_PRIVATE_EXPONENT;
            xPrivateKeyTemplate.xPrivateExponent.pValue = pxD + 1;
            xPrivateKeyTemplate.xPrivateExponent.ulValueLen = D_LENGTH;
            xPrivateKeyTemplate.xPublicExponent.type = CKA_PUBLIC_EXPONENT;
            xPrivateKeyTemplate.xPublicExponent.pValue = pxE + 1;
            xPrivateKeyTemplate.xPublicExponent.ulValueLen = E_LENGTH;
            xPrivateKeyTemplate.xPrime1.type = CKA_PRIME_1;
            xPrivateKeyTemplate.xPrime1.pValue = pxPrime1 + 1;
            xPrivateKeyTemplate.xPrime1.ulValueLen = PRIME_1_LENGTH;
            xPrivateKeyTemplate.xPrime2.type = CKA_PRIME_2;
            xPrivateKeyTemplate.xPrime2.pValue = pxPrime2 + 1;
            xPrivateKeyTemplate.xPrime2.ulValueLen = PRIME_2_LENGTH;
            xPrivateKeyTemplate.xTokenObject.type = CKA_TOKEN;
            xPrivateKeyTemplate.xTokenObject.pValue = &xTokenStorage;
            xPrivateKeyTemplate.xTokenObject.ulValueLen = sizeof( xTokenStorage );
        }

        xResult = pxFunctionList->C_CreateObject( xSession,
                                                  ( CK_ATTRIBUTE_PTR ) &xPrivateKeyTemplate,
                                                  sizeof( PKCS11_PrivateRsaKeyTemplate_t ) / sizeof( CK_ATTRIBUTE ),
                                                  pxObjectHandle );

        if( NULL != pxModulus )
        {
            vPortFree( pxModulus );
        }

        if( NULL != pxE )
        {
            vPortFree( pxE );
        }

        if( NULL != pxD )
        {
            vPortFree( pxD );
        }

        if( NULL != pxPrime1 )
        {
            vPortFree( pxPrime1 );
        }

        if( NULL != pxPrime2 )
        {
            vPortFree( pxPrime2 );
        }

        if( NULL != pxExp1 )
        {
            vPortFree( pxExp1 );
        }

        if( NULL != pxExp2 )
        {
            vPortFree( pxExp2 );
        }
    }

    mbedtls_pk_free( &xMbedPkContext );

    return xResult;
}


CK_RV xProvisionPublicKey( CK_SESSION_HANDLE xSession,
                           uint8_t * pucKey,
                           size_t xKeyLength,
                           CK_KEY_TYPE xPublicKeyType,
                           uint8_t * pucPublicKeyLabel,
                           CK_OBJECT_HANDLE_PTR pxPublicKeyHandle )
{
    CK_RV xResult;
    CK_BBOOL xTrue = CK_TRUE;
    CK_FUNCTION_LIST_PTR pxFunctionList;
    CK_OBJECT_CLASS xClass = CKO_PUBLIC_KEY;

    xResult = C_GetFunctionList( &pxFunctionList );

    int lMbedResult = 0;
    mbedtls_pk_context xMbedPkContext;

    mbedtls_pk_init( &xMbedPkContext );
    lMbedResult = mbedtls_pk_parse_key( &xMbedPkContext, pucKey, xKeyLength, NULL, 0 );

    if( lMbedResult != 0 )
    {
        lMbedResult = mbedtls_pk_parse_public_key( &xMbedPkContext, pucKey, xKeyLength );
    }

    if( xPublicKeyType == CKK_RSA )
    {
        CK_BYTE xPublicExponent[] = { 0x01, 0x00, 0x01 };
        CK_BYTE xModulus[ MODULUS_LENGTH + 1 ] = { 0 };

        lMbedResult = mbedtls_rsa_export_raw( ( mbedtls_rsa_context * ) xMbedPkContext.pk_ctx,
                                              ( unsigned char * ) &xModulus, MODULUS_LENGTH + 1,
                                              NULL, 0,
                                              NULL, 0,
                                              NULL, 0,
                                              NULL, 0 );
        CK_ATTRIBUTE xPublicKeyTemplate[] =
        {
            { CKA_CLASS,           &xClass,           sizeof( CK_OBJECT_CLASS )       },
            { CKA_KEY_TYPE,        &xPublicKeyType,   sizeof( CK_KEY_TYPE )           },
            { CKA_TOKEN,           &xTrue,            sizeof( xTrue )                 },
            { CKA_MODULUS,         &xModulus + 1,     MODULUS_LENGTH                  }, /* Extra byte allocated at beginning for 0 padding. */
            { CKA_VERIFY,          &xTrue,            sizeof( xTrue )                 },
            { CKA_PUBLIC_EXPONENT, xPublicExponent,   sizeof( xPublicExponent )       },
            { CKA_LABEL,           pucPublicKeyLabel, strlen( ( const char * )pucPublicKeyLabel ) + 1 }
        };

        xResult = pxFunctionList->C_CreateObject( xSession,
                                                  ( CK_ATTRIBUTE_PTR ) xPublicKeyTemplate,
                                                  sizeof( xPublicKeyTemplate ) / sizeof( CK_ATTRIBUTE ),
                                                  pxPublicKeyHandle );
    }
    else if( xPublicKeyType == CKK_EC )
    {
        CK_BYTE xEcParams[] = pkcs11DER_ENCODED_OID_P256;
        size_t xLength;
        CK_BYTE xEcPoint[ 256 ] = { 0 };

        mbedtls_ecdsa_context * pxEcdsaContext;
        pxEcdsaContext = ( mbedtls_ecdsa_context * ) xMbedPkContext.pk_ctx;

        /* DER encoded EC point. Leave 2 bytes for the tag and length. */
        lMbedResult = mbedtls_ecp_point_write_binary( &pxEcdsaContext->grp, &pxEcdsaContext->Q,
                                                      MBEDTLS_ECP_PF_UNCOMPRESSED, &xLength,
                                                      xEcPoint + 2, sizeof( xEcPoint ) - 2 );
        xEcPoint[ 0 ] = 0x04; /* Octet string. */
        xEcPoint[ 1 ] = ( CK_BYTE ) xLength;

        CK_ATTRIBUTE xPublicKeyTemplate[] =
        {
            { CKA_CLASS,     &xClass,           sizeof( xClass )                },
            { CKA_KEY_TYPE,  &xPublicKeyType,   sizeof( xPublicKeyType )        },
            { CKA_TOKEN,     &xTrue,            sizeof( xTrue )                 },
            { CKA_VERIFY,    &xTrue,            sizeof( xTrue )                 },
            { CKA_EC_PARAMS, xEcParams,         sizeof( xEcParams )             },
            { CKA_EC_POINT,  xEcPoint,          xLength + 2                     },
            { CKA_LABEL,     pucPublicKeyLabel, strlen( ( const char * )pucPublicKeyLabel ) + 1 }
        };

        xResult = pxFunctionList->C_CreateObject( xSession,
                                                  ( CK_ATTRIBUTE_PTR ) xPublicKeyTemplate,
                                                  sizeof( xPublicKeyTemplate ) / sizeof( CK_ATTRIBUTE ),
                                                  pxPublicKeyHandle );
    }
    else
    {
        xResult = CKR_ATTRIBUTE_VALUE_INVALID;
        configPRINTF( ( "Invalid key type. Supported options are CKK_RSA and CKK_EC" ) );
    }

    mbedtls_pk_free( &xMbedPkContext );

    return xResult;
}


/*-----------------------------------------------------------*/

CK_RV xProvisionGenerateKeyPairRSA( CK_SESSION_HANDLE xSession,
                                    uint8_t * pucPrivateKeyLabel,
                                    uint8_t * pucPublicKeyLabel,
                                    CK_OBJECT_HANDLE_PTR pxPrivateKeyHandle,
                                    CK_OBJECT_HANDLE_PTR pxPublicKeyHandle )
{
    CK_RV xResult;
    CK_MECHANISM xMechanism =
    {
        CKM_RSA_PKCS_KEY_PAIR_GEN, NULL_PTR, 0
    };
    CK_FUNCTION_LIST_PTR pxFunctionList;
    CK_ULONG xModulusBits = 2048;
    CK_BYTE xPublicExponent[] = { 0x01, 0x00, 0x01 };
    CK_BYTE xSubject[] = { 0x01, 0x02 };

    CK_BBOOL xTrue = CK_TRUE;
    CK_ATTRIBUTE xPublicKeyTemplate[] =
    {
        { CKA_ENCRYPT,         &xTrue,            sizeof( xTrue )                 },
        { CKA_VERIFY,          &xTrue,            sizeof( xTrue )                 },
        { CKA_MODULUS_BITS,    &xModulusBits,     sizeof( xModulusBits )          },
        { CKA_PUBLIC_EXPONENT, xPublicExponent,   sizeof( xPublicExponent )       },
        { CKA_LABEL,           pucPublicKeyLabel, strlen( ( const char * )pucPublicKeyLabel ) + 1 }
    };

    CK_ATTRIBUTE xPrivateKeyTemplate[] =
    {
        { CKA_TOKEN,   &xTrue,             sizeof( xTrue )                  },
        { CKA_PRIVATE, &xTrue,             sizeof( xTrue )                  },
        { CKA_SUBJECT, xSubject,           sizeof( xSubject )               },
        { CKA_DECRYPT, &xTrue,             sizeof( xTrue )                  },
        { CKA_SIGN,    &xTrue,             sizeof( xTrue )                  },
        { CKA_LABEL,   pucPrivateKeyLabel, strlen( ( const char * )pucPrivateKeyLabel ) + 1 }
    };

    xResult = C_GetFunctionList( &pxFunctionList );

    xResult = pxFunctionList->C_GenerateKeyPair( xSession,
                                                 &xMechanism,
                                                 xPublicKeyTemplate,
                                                 sizeof( xPublicKeyTemplate ) / sizeof( CK_ATTRIBUTE ),
                                                 xPrivateKeyTemplate, sizeof( xPrivateKeyTemplate ) / sizeof( CK_ATTRIBUTE ),
                                                 pxPublicKeyHandle,
                                                 pxPrivateKeyHandle );

    return xResult;
}

/*-----------------------------------------------------------*/

CK_RV xProvisionGenerateKeyPairEC( CK_SESSION_HANDLE xSession,
                                   uint8_t * pucPrivateKeyLabel,
                                   uint8_t * pucPublicKeyLabel,
                                   CK_OBJECT_HANDLE_PTR pxPrivateKeyHandle,
                                   CK_OBJECT_HANDLE_PTR pxPublicKeyHandle )
{
    CK_RV xResult;
    CK_MECHANISM xMechanism =
    {
        CKM_EC_KEY_PAIR_GEN, NULL_PTR, 0
    };
    CK_FUNCTION_LIST_PTR pxFunctionList;
    CK_BYTE xEcParams[] = pkcs11DER_ENCODED_OID_P256; /* prime256v1 */

    /*   CK_BYTE xValue[] = { 0x00, 0x04, 0x9e, 0xf3, 0xa6, 0x35, 0xb3,
     *     0xee, 0xff, 0xe6, 0x70, 0x52, 0x72, 0x92, 0x10, 0xf5, 0x39, 0xbb, 0xf7, 0x52, 0xde, 0x34, 0xe1,
     *     0xd0, 0xa1, 0x5e, 0x3e, 0xe0, 0x18, 0x64, 0xe5, 0x53, 0x1e, 0x27, 0x5e, 0xf4, 0x54, 0x76, 0x1b,
     *     0x64, 0x2a, 0x3d, 0x1a, 0xa8, 0x2a, 0x61, 0x58, 0x47, 0x7f, 0x94, 0x6b, 0xad, 0x6c, 0x87, 0x5a,
     *     0xa5, 0x94, 0x55, 0xa4, 0xab, 0x27, 0x4b, 0x6d, 0xd4, 0x15, 0xb1 };        */
    CK_KEY_TYPE xKeyType = CKK_EC;

    CK_BBOOL xTrue = CK_TRUE;
    CK_ATTRIBUTE xPublicKeyTemplate[] =
    {
        { CKA_KEY_TYPE,  &xKeyType,         sizeof( xKeyType )              },
        { CKA_VERIFY,    &xTrue,            sizeof( xTrue )                 },
        { CKA_EC_PARAMS, xEcParams,         sizeof( xEcParams )             },
        { CKA_LABEL,     pucPublicKeyLabel, strlen( ( const char * )pucPublicKeyLabel ) + 1 }
    };

    CK_ATTRIBUTE xPrivateKeyTemplate[] =
    {
        { CKA_KEY_TYPE, &xKeyType,          sizeof( xKeyType )               },
        { CKA_TOKEN,    &xTrue,             sizeof( xTrue )                  },
        { CKA_PRIVATE,  &xTrue,             sizeof( xTrue )                  },
        { CKA_SIGN,     &xTrue,             sizeof( xTrue )                  },
        { CKA_LABEL,    pucPrivateKeyLabel, strlen( ( const char * )pucPrivateKeyLabel ) + 1 }
    };

    xResult = C_GetFunctionList( &pxFunctionList );

    xResult = pxFunctionList->C_GenerateKeyPair( xSession,
                                                 &xMechanism,
                                                 xPublicKeyTemplate,
                                                 sizeof( xPublicKeyTemplate ) / sizeof( CK_ATTRIBUTE ),
                                                 xPrivateKeyTemplate, sizeof( xPrivateKeyTemplate ) / sizeof( CK_ATTRIBUTE ),
                                                 pxPublicKeyHandle,
                                                 pxPrivateKeyHandle );

    return xResult;
}

/*-----------------------------------------------------------*/

CK_RV xProvisionCertificate( CK_SESSION_HANDLE xSession,
                             uint8_t * pucCertificate,
                             size_t xCertificateLength,
                             uint8_t * pucLabel,
                             CK_OBJECT_HANDLE_PTR pxObjectHandle )
{
    PKCS11_CertificateTemplate_t xCertificateTemplate;
    CK_OBJECT_CLASS xCertificateClass = CKO_CERTIFICATE;
    CK_CERTIFICATE_TYPE xCertificateType = CKC_X_509;
    CK_FUNCTION_LIST_PTR pxFunctionList;
    CK_RV xResult;
    uint8_t * pucDerObject = NULL;
    int32_t lConversionReturn = 0;
    size_t xDerLen = 0;
    CK_BBOOL xTokenStorage = CK_TRUE;

    CK_BYTE xSubject[] = "TestSubject";

    /* Initialize the client certificate template. */
    xCertificateTemplate.xObjectClass.type = CKA_CLASS;
    xCertificateTemplate.xObjectClass.pValue = &xCertificateClass;
    xCertificateTemplate.xObjectClass.ulValueLen = sizeof( xCertificateClass );
    xCertificateTemplate.xSubject.type = CKA_SUBJECT;
    xCertificateTemplate.xSubject.pValue = xSubject;
    xCertificateTemplate.xSubject.ulValueLen = strlen( ( const char * )xSubject );
    xCertificateTemplate.xValue.type = CKA_VALUE;
    xCertificateTemplate.xValue.pValue = ( CK_VOID_PTR ) pucCertificate;
    xCertificateTemplate.xValue.ulValueLen = ( CK_ULONG ) xCertificateLength;
    xCertificateTemplate.xLabel.type = CKA_LABEL;
    xCertificateTemplate.xLabel.pValue = ( CK_VOID_PTR ) pucLabel;
    xCertificateTemplate.xLabel.ulValueLen = strlen( ( const char * )pucLabel ) + 1;
    xCertificateTemplate.xCertificateType.type = CKA_CERTIFICATE_TYPE;
    xCertificateTemplate.xCertificateType.pValue = &xCertificateType;
    xCertificateTemplate.xCertificateType.ulValueLen = sizeof( CK_CERTIFICATE_TYPE );
    xCertificateTemplate.xTokenObject.type = CKA_TOKEN;
    xCertificateTemplate.xTokenObject.pValue = &xTokenStorage;
    xCertificateTemplate.xTokenObject.ulValueLen = sizeof( xTokenStorage );

    xResult = C_GetFunctionList( &pxFunctionList );

    if( xResult == CKR_OK )
    {
        /* Convert the certificate to DER format if it was in PEM. */
        /* The DER key should be about 3/4 the size of the PEM key, so mallocing the PEM key size is sufficient. */
        pucDerObject = pvPortMalloc( xCertificateTemplate.xValue.ulValueLen );
        xDerLen = xCertificateTemplate.xValue.ulValueLen;

        if( pucDerObject != NULL )
        {
            lConversionReturn = PKI_ConvertPEMToDER( xCertificateTemplate.xValue.pValue,
                                                     xCertificateTemplate.xValue.ulValueLen,
                                                     pucDerObject,
                                                     &xDerLen );

            if( 0 != lConversionReturn )
            {
                xResult = CKR_ARGUMENTS_BAD;
            }
        }
        else
        {
            xResult = CKR_DEVICE_MEMORY;
        }
    }

    if( xResult == CKR_OK )
    {
        /* Set the template pointers to refer to the DER converted objects. */
        xCertificateTemplate.xValue.pValue = pucDerObject;
        xCertificateTemplate.xValue.ulValueLen = xDerLen;
    }

    /* Create an object using the encoded client certificate. */
    if( xResult == CKR_OK )
    {
        configPRINTF( ( "Write code signing certificate...\r\n" ) );

        xResult = pxFunctionList->C_CreateObject( xSession,
                                                  ( CK_ATTRIBUTE_PTR ) &xCertificateTemplate,
                                                  sizeof( xCertificateTemplate ) / sizeof( CK_ATTRIBUTE ),
                                                  pxObjectHandle );
    }

    if( pucDerObject != NULL )
    {
        vPortFree( pucDerObject );
    }

    return xResult;
}

CK_RV xDestroyCredentials( CK_SESSION_HANDLE xSession )
{
    CK_RV xResult;
    CK_FUNCTION_LIST_PTR pxFunctionList;
    CK_OBJECT_HANDLE xObjectHandle;
    CK_BYTE * pxLabel;
    uint32_t uiIndex = 0;
    CK_BYTE * pxPkcsLabels[] =
    {
        pkcs11configLABEL_DEVICE_CERTIFICATE_FOR_TLS,
        pkcs11configLABEL_CODE_VERIFICATION_KEY,
        pkcs11configLABEL_DEVICE_PRIVATE_KEY_FOR_TLS,
        pkcs11configLABEL_DEVICE_PUBLIC_KEY_FOR_TLS
    };
    CK_OBJECT_CLASS xClass[] =
    {
        CKO_CERTIFICATE,
        CKO_PUBLIC_KEY,
        CKO_PRIVATE_KEY,
        CKO_PUBLIC_KEY
    };

    xResult = C_GetFunctionList( &pxFunctionList );

    for( ; uiIndex < sizeof( pxPkcsLabels ) / sizeof( pxPkcsLabels[ 0 ] ); uiIndex++ )
    {
        pxLabel = pxPkcsLabels[ uiIndex ];

        xResult = xFindObjectWithLabelAndClass( xSession,
                                                ( const char * )pxLabel,
                                                xClass[ uiIndex ],
                                                &xObjectHandle );

        if( ( xResult == CKR_OK ) && ( xObjectHandle != pkcs11INVALID_OBJECT_HANDLE ) )
        {
            while( ( xResult == CKR_OK ) && ( xObjectHandle != pkcs11INVALID_OBJECT_HANDLE ) )
            {
                xResult = pxFunctionList->C_DestroyObject( xSession, xObjectHandle );

<<<<<<< HEAD
                xResult = xFindObjectWithLabelAndClass( xSession,
                                                        ( const char * )pxLabel,
                                                        xClass[ uiIndex ],
                                                        &xObjectHandle );
=======
                /* PKCS #11 allows a module to maintain multiple objects with the same
                label and type. The intent of this loop is to try to delete all of them.
                However, to avoid getting stuck, we won't try to find another object
                of the same label/type if the previous delete failed. */
                if( xResult == CKR_OK )
                {
                    xResult = xFindObjectWithLabelAndClass( xSession,
                                                            ( const char * )pxLabel,
                                                            xClass[ uiIndex ],
                                                            &xObjectHandle );
                }
                else
                {
                    break;
                }
>>>>>>> 6032aad1
            }
        }

        if( xResult == CKR_FUNCTION_NOT_SUPPORTED )
        {
            break;
        }
    }

    return xResult;
}

/*-----------------------------------------------------------*/

CK_RV xProvisionDevice( CK_SESSION_HANDLE xSession,
                        ProvisioningParams_t * pxParams )
{
    CK_RV xResult;
    CK_FUNCTION_LIST_PTR pxFunctionList;
    CK_OBJECT_HANDLE xObject = 0;

    xResult = C_GetFunctionList( &pxFunctionList );

    if( xResult == CKR_OK )
    {
        xResult = xProvisionCertificate( xSession,
                                         pxParams->pucClientCertificate,
                                         pxParams->ulClientCertificateLength,
                                         ( uint8_t * ) pkcs11configLABEL_DEVICE_CERTIFICATE_FOR_TLS,
                                         &xObject );
    }

    if( xResult == CKR_OK )
    {
        xResult = xProvisionPrivateKey( xSession,
                                        pxParams->pucClientPrivateKey,
                                        pxParams->ulClientPrivateKeyLength,
                                        pxParams->ulClientPrivateKeyType,
                                        ( uint8_t * ) pkcs11configLABEL_DEVICE_PRIVATE_KEY_FOR_TLS,
                                        &xObject );
    }

    if( xResult == CKR_OK )
    {
        configPRINTF( ( "Device credential provisioning succeeded.\r\n" ) );
    }
    else
    {
        configPRINTF( ( "Device credential provisioning failed.\r\n" ) );
    }

    return xResult;
}

/*-----------------------------------------------------------*/

void vAlternateKeyProvisioning( ProvisioningParams_t * xParams )
{
    CK_RV xResult = CKR_OK;
    CK_FUNCTION_LIST_PTR pxFunctionList = NULL;
    CK_SESSION_HANDLE xSession = 0;

    xResult = C_GetFunctionList( &pxFunctionList );

    /* Initialize the PKCS Module */
    if( xResult == CKR_OK )
    {
        xResult = xInitializePkcs11Session( &xSession );
    }

    if( xResult == CKR_OK )
    {
        xDestroyCredentials( xSession );

        xResult = xProvisionDevice( xSession, xParams );

        pxFunctionList->C_CloseSession( xSession );
    }
}
/*-----------------------------------------------------------*/

void vDevModeKeyProvisioning( void )
{
    ProvisioningParams_t xParams;

    xParams.ulClientPrivateKeyType = CKK_RSA;
    xParams.pucClientPrivateKey = ( uint8_t * ) clientcredentialCLIENT_PRIVATE_KEY_PEM;
    xParams.ulClientPrivateKeyLength = clientcredentialCLIENT_PRIVATE_KEY_LENGTH;
    xParams.pucClientCertificate = ( uint8_t * ) clientcredentialCLIENT_CERTIFICATE_PEM;
    xParams.ulClientCertificateLength = clientcredentialCLIENT_CERTIFICATE_LENGTH;

    vAlternateKeyProvisioning( &xParams );
}

/*-----------------------------------------------------------*/<|MERGE_RESOLUTION|>--- conflicted
+++ resolved
@@ -654,12 +654,6 @@
             {
                 xResult = pxFunctionList->C_DestroyObject( xSession, xObjectHandle );
 
-<<<<<<< HEAD
-                xResult = xFindObjectWithLabelAndClass( xSession,
-                                                        ( const char * )pxLabel,
-                                                        xClass[ uiIndex ],
-                                                        &xObjectHandle );
-=======
                 /* PKCS #11 allows a module to maintain multiple objects with the same
                 label and type. The intent of this loop is to try to delete all of them.
                 However, to avoid getting stuck, we won't try to find another object
@@ -675,7 +669,6 @@
                 {
                     break;
                 }
->>>>>>> 6032aad1
             }
         }
 
